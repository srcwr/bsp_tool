#pragma once

#include <cmath>


<<<<<<< HEAD
#define RADIANS(degrees)  degrees * (M_PI / 180)
=======
#ifndef M_PI
    #define M_PI 3.14159265358979323846
#endif
#define RADIANS(degrees)  degrees * M_PI / 180
>>>>>>> 31ffef03


class Vector {
    public:
        float  x, y, z;

        // OPERATORS
        Vector operator+(const Vector& other) {
            static Vector out;
            out.x = x + other.x;
            out.y = y + other.y;
            out.z = z + other.z;
            return out;
        }

        Vector& operator+=(const Vector& other) {
            this->x = x + other.x;
            this->y = y + other.y;
            this->z = z + other.z;
            return *this;
        }

        Vector& operator-() {  // __neg__
            static Vector out;
            out.x = -x;
            out.y = -y;
            out.z = -z;
            return out;
        }

        Vector& operator-(const Vector& other) {
            static Vector out;
            out.x = x - other.x;
            out.y = y - other.y;
            out.z = z - other.z;
            return out;
        }

        Vector& operator-=(const Vector& other) {
            this->x = x - other.x;
            this->y = y - other.y;
            this->z = z - other.z;
            return *this;
        }

        Vector operator*(const float& scalar) {
            static Vector out;
            out.x = x * scalar;
            out.y = y * scalar;
            out.z = z * scalar;
            return out;
        }

        Vector& operator*=(const float& scalar) {
            this->x = x * scalar;
            this->y = y * scalar;
            this->z = z * scalar;
            return *this;
        }

        // METHODS
        Vector rotate(Vector angle) {
            static Vector out;
            // ROTATE X
            float cos_x = cos(RADIANS(angle.x));
            float sin_x = sin(RADIANS(angle.x));
            Vector temp;
            out.y = y * cos_x - z * sin_x;
            out.z = y * sin_x + z * cos_x;
            // ROTATE Y
            float cos_y = cos(RADIANS(angle.y));
            float sin_y = sin(RADIANS(angle.y));
            temp = {out.x, out.y, out.z};
            out.x = x * cos_y + temp.z * sin_y;
            out.z = x * sin_y + temp.z * cos_y;
            // ROTATE Z
            float cos_z = cos(RADIANS(angle.z));
            float sin_z = sin(RADIANS(angle.z));
            temp = {out.x, out.y, out.z};
            out.x = out.x * cos_z - temp.y * sin_z;
            out.y = out.x * sin_z + temp.y * cos_z;
            return out;
        }
};

class Vector2D {
    public:
        float  x, y;

        // OPERATORS
        Vector2D operator+(const Vector2D& other) {
            static Vector2D out;
            out.x = x + other.x;
            out.y = y + other.y;
            return out;
        }

        Vector2D& operator+=(const Vector2D& other) {
            this->x = x + other.x;
            this->y = y + other.y;
            return *this;
        }

        Vector2D operator*(const float& scalar) {
            static Vector2D out;
            out.x = x * scalar;
            out.y = y * scalar;
            return out;
        }

        Vector2D& operator*=(const float& scalar) {
            this->x = x * scalar;
            this->y = y * scalar;
            return *this;
        }

        // METHODS
        Vector rotate(float degrees) {
            static Vector out;
            float cos_theta = cos(RADIANS(degrees));
            float sin_theta = sin(RADIANS(degrees));
            out.x = x * cos_theta + y * sin_theta;
            out.y = y * cos_theta - x * sin_theta;
            return out;
        }
};

struct QAngle { float pitch, yaw, roll; };  // Y Z X; 0 0 0 = Facing East / X+;

struct Colour32 { unsigned char r, g, b, a; };<|MERGE_RESOLUTION|>--- conflicted
+++ resolved
@@ -3,14 +3,10 @@
 #include <cmath>
 
 
-<<<<<<< HEAD
-#define RADIANS(degrees)  degrees * (M_PI / 180)
-=======
 #ifndef M_PI
     #define M_PI 3.14159265358979323846
 #endif
 #define RADIANS(degrees)  degrees * M_PI / 180
->>>>>>> 31ffef03
 
 
 class Vector {
